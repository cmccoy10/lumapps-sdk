# Widgets

## Regular widgets

Regular widgets are present in contents, communities and alike. They are in the template > components attribute and can be tricky to get to.

To help you with that the sdk expose a set of helpers to easly recuperate and modify widgets.
You can find them in `lumapps.api.helpers.widgets`.

The two interresting helpers are `find_widget` and `find_all_widgets`.

For instance, if you want all widgets of type video present in content you can process as follow:

```python
<<<<<<< HEAD
from lumapps.api.base_client import BaseClientfrom lumapps.api.helpers.widgets import find_all_widgets
=======
from lumapps.api.client import BaseClient
from lumapps.api.helpers.widgets import find_all_widgets
>>>>>>> ab370410

client = BaseClient(token="<your_token>")

# Get the content containing the widgets
content = client.get_call("content/get", uid="fake_id")

# Find all widgets having the property widgetType="video"
video_widgets = find_all_widgets(content, widgetType="video")
```

You can also use that to modify some widgets. For instance let say we want to modify a widget that we know has an `uuid` of *454673774*, we would do as follow

```python
<<<<<<< HEAD
from lumapps.api.base_client import BaseClientfrom lumapps.api.helpers.widgets import find_all_widgets
=======
from lumapps.api.client import BaseClient
from lumapps.api.helpers.widgets import find_all_widgets
>>>>>>> ab370410

client = BaseClient(token="<your_token>")

# Get the content containing the widgets
content = client.get_call("content/get", uid="fake_id")

# Find the widget that has the uuid 454673774
widget = find_widget(content, uuid="454673774")

widget["popertie"] = "new value"

client.get_call("content/save", body=content)
```

## Global widgets
Global Widgets have one configuration that can be shared with many contents.

![Global Widget](../static/Global_Widget.png)

<!-- https://www.lucidchart.com/documents/edit/265399ed-15f4-423d-ae0b-3ee846e1a092/0_0?beaconFlowId=15FDFE2708C85DCB -->

Global widgets have a dedicated api : ̀`widget`. with this api you can list, get and update global widgets.

### Global widget list

Api `widget/list`, provide `instance` id

```python

response = api.get_call("widget/list", instance=INSTANCE_ID)

# example
[
    {
        "id": "6448894901878784",
        "uid": "6448894901878784",
        "instance": "5519565001981952",
        "customer": "4664706704080896",
        "widgetType": "html",
        "uuid": "7ea7407f-149e-489f-b00f-86f49512f555",
        "title": {
            "en": "Global Widget"
        },
        "properties": {
            "style": {
                "footer": {},
                "header": {}
            },
            "content": {
                "en": "<p>global html widget content</p>"
            },
            "popin": {
                "en": ""
            },
            "stylesMigrated": true,
            "global": {
                "isNew": true,
                "title": {
                    "en": "Global html widget"
                }
            }
        },
        "isMainWidget": false,
        "enabled": false,
        "isOverride": false,
        "isGlobal": true,
        "required": false,
        "status": "LIVE"
    }
]
```

### Global widget get

Api `widget/get`, provide `widget` uid


```python
response = api.get_call('widget/get', uid="6448894901878784")

# example

{
    "id": "6448894901878784",
    "uid": "6448894901878784",
    "instance": "5519565001981952",
    "customer": "4664706704080896",
    "widgetType": "html",
    "uuid": "7ea7407f-149e-489f-b00f-86f49512f555",
    "title": {
        "en": "Global Widget"
    },
    "properties": {
        "style": {
            "footer": {},
            "header": {}
        },
        "content": {
            "en": "<p>global html widget content</p>"
        },
        "popin": {
            "en": ""
        },
        "stylesMigrated": true,
        "global": {
            "isNew": true,
            "title": {
                "en": "Global html widget"
            }
        }
    },
    "isMainWidget": false,
    "enabled": false,
    "isOverride": false,
    "isGlobal": true,
    "required": false,
    "status": "LIVE"
}
```


### global widget save

Api `widget/save`, provide the widget object in the body

```python
# First get the object
widget = api.get_call('widget/get', uid="6448894901878784")

# update some properties
widget['properties']['content']['en'] = "<p>updated content</p>"

# save
saved_widget = api.get_call('widget/save', body=widget)
```<|MERGE_RESOLUTION|>--- conflicted
+++ resolved
@@ -12,12 +12,8 @@
 For instance, if you want all widgets of type video present in content you can process as follow:
 
 ```python
-<<<<<<< HEAD
-from lumapps.api.base_client import BaseClientfrom lumapps.api.helpers.widgets import find_all_widgets
-=======
-from lumapps.api.client import BaseClient
+from lumapps.api.base_client import BaseClient
 from lumapps.api.helpers.widgets import find_all_widgets
->>>>>>> ab370410
 
 client = BaseClient(token="<your_token>")
 
@@ -31,12 +27,8 @@
 You can also use that to modify some widgets. For instance let say we want to modify a widget that we know has an `uuid` of *454673774*, we would do as follow
 
 ```python
-<<<<<<< HEAD
-from lumapps.api.base_client import BaseClientfrom lumapps.api.helpers.widgets import find_all_widgets
-=======
-from lumapps.api.client import BaseClient
+from lumapps.api.base_client import BaseClient
 from lumapps.api.helpers.widgets import find_all_widgets
->>>>>>> ab370410
 
 client = BaseClient(token="<your_token>")
 
