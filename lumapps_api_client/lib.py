--- conflicted
+++ resolved
@@ -187,11 +187,9 @@
         self._url = "{}/{}/{}/{}/rest".format(
             self.base_url, url_path, self._api_name, self._api_version
         )
-<<<<<<< HEAD
-=======
 
         # Attach correct credentials
->>>>>>> 8f711ea8
+
         self._methods = None
         self._service = None
         self.token_getter = token_getter
