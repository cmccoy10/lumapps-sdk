--- conflicted
+++ resolved
@@ -5,7 +5,6 @@
 
 from requests import Session
 from authlib.integrations.requests_client import OAuth2Session, AssertionSession
-
 # from authlib.integrations.httpx_client import OAuth2Client, AssertionClient
 
 from lumapps.api.errors import ApiClientError, ApiCallError
@@ -41,26 +40,14 @@
 
     def __init__(
         self,
-<<<<<<< HEAD
-        auth_info=None,
-        api_info=None,
-        user=None,
-        token=None,
-        token_getter=None,
-        prune=False,
-        no_verify=False,
-        proxy_info=None,
-=======
         auth_info: Optional[Dict[str, Any]] = None,
         api_info: Optional[Dict[str, Any]] = None,
-        credentials: Optional[Dict[str, Any]] = None,
         user: Optional[str] = None,
         token: Optional[str] = None,
         token_getter: Optional[Any] = None,
         prune: bool = False,
         no_verify: bool = False,
         proxy_info: Optional[Dict[str, Any]] = None,
->>>>>>> 1bb1182c
     ):
         self._get_token_user = None
         self._token_expiry = 0
@@ -238,41 +225,6 @@
         )
 
     @property
-<<<<<<< HEAD
-=======
-    def token(self):
-        if not self.creds.token:
-            self.session.get(self.base_url)
-        return self.creds.token
-
-    @token.setter
-    def token(self, v):
-        if self.creds and self.creds.token == v:
-            return
-        self._session = None
-        self.creds = Credentials(v)
-
-    @property
-    def session(self) -> AuthorizedSession:
-        """Setup the session object.
-        """
-        self._check_access_token()
-        if self._session is None:
-            s = AuthorizedSession(self.creds)
-            s.verify = not self.no_verify
-            if self.proxy_info:
-                scheme = self.proxy_info.get("scheme", "https")
-                host = self.proxy_info["host"]
-                port = self.proxy_info["port"]
-                user = self.proxy_info["user"]
-                pwd = self.proxy_info["password"]
-                s.proxies.update({"https": f"{scheme}://{user}:{pwd}@{host}:{port}"})
-                s.proxies.update({"http": f"{scheme}://{user}:{pwd}@{host}:{port}"})
-            self._session = s
-        return self._session
-
-    @property
->>>>>>> 1bb1182c
     def endpoints(self):
         if self._endpoints is None:
             self._endpoints = {n: m for n, m in self.walk_endpoints(self.discovery_doc)}
