from functools import wraps
from logging import debug
from typing import Sequence

from httpx import HTTPError


def get_http_err_content(e: HTTPError) -> str:
    try:
        return e.response.content.decode()  # type: ignore
    except AttributeError:
        return ""


class BaseClientError(Exception):
    """ Base error of the BaseClient """


class BadCallError(BaseClientError):
    """ Retrocompatiblity """


class LumAppsClientError(BaseClientError):
    def __init__(self, code, message=None):
        super().__init__(message)
        self.code = code


<<<<<<< HEAD
=======
class LumAppsClientConfError(BaseClientError):
    def __init__(self, message=None):
        super().__init__(message)


>>>>>>> ab370410
class MissingMetadataError(LumAppsClientError):
    def __init__(self, message):
        super().__init__("MISSING_METADATA", message)


class FileUploadError(LumAppsClientError):
    def __init__(self, message):
        super().__init__("FILE_UPLOAD", message)


class FolderCreationError(LumAppsClientError):
    def __init__(self, message):
        super().__init__("FILE_UPLOAD", message)


class FileDownloadError(LumAppsClientError):
    def __init__(self, message):
        super().__init__("FILE_DOWNLOAD", message)


class NonIdpGroupInCommunityError(LumAppsClientError):
    def __init__(self, message):
        super().__init__("NON_IDP_GROUP_IN_COMMUNITY", message)


class FeedsRequiredError(LumAppsClientError):
    def __init__(self, message):
        super().__init__("FEEDS_REQUIRED", message)


class UrlAlreadyExistsError(LumAppsClientError):
    def __init__(self, message):
        super().__init__("URL_ALREADY_EXISTS", message)


class GetTokenError(LumAppsClientError):
    def __init__(self, message):
        super().__init__("GET_TOKEN", message)


class UserCannotSaveError(LumAppsClientError):
    def __init__(self, message):
        super().__init__("USER_CANNOT_SAVE", message)


def none_on_http_codes(codes=(404,)):
    def decorator(f):
        @wraps(f)
        def wrapper(*args, **kwargs):
            try:
                return f(*args, **kwargs)
            except HTTPError as e:
                try:
                    if e.response.status_code in codes:
                        return None
                except AttributeError:
                    pass
                raise

        return wrapper

    return decorator


def retry_on_http_codes(codes: Sequence = (), max_attempts=3):
    def decorator(f):
        @wraps(f)
        def wrapper(*args, **kwargs):
            attempts = 0
            while True:
                attempts += 1
                try:
                    return f(*args, **kwargs)
                except HTTPError as e:
                    if attempts >= max_attempts:
                        debug(f"Max attempts {max_attempts} reached")
                        raise
                    try:
                        code = e.response.status_code
                        if code in codes:
                            debug(f"{attempts}/{max_attempts} failed: HTTP {code}")
                            continue
                    except AttributeError:
                        pass
                    raise

        return wrapper

    return decorator


def none_on_404(function):
    @wraps(function)
    def wrapper(*args, **kwargs):
        try:
            return function(*args, **kwargs)
        except HTTPError as e:
            try:
                if e.response.status_code == 404:
                    return None
            except AttributeError:
                pass
            raise

    return wrapper


def false_on_404(function):
    @wraps(function)
    def wrapper(*args, **kwargs):
        try:
            function(*args, **kwargs)
            return True
        except HTTPError as e:
            try:
                if e.response.status_code == 404:
                    return False
            except AttributeError:
                pass
            raise

    return wrapper


def none_on_400_ALREADY_ARCHIVED(function):
    @wraps(function)
    def wrapper(*args, **kwargs):
        try:
            return function(*args, **kwargs)
        except HTTPError as e:
            try:
                if e.response.status_code == 400:
                    e_str = get_http_err_content(e)
                    if "ALREADY_ARCHIVED" in e_str:
                        return None
            except AttributeError:
                pass
            raise

    return wrapper


def none_on_400_SUBSCRIPTION_ALREADY_EXISTS_OR_PINNED(function):
    @wraps(function)
    def wrapper(*args, **kwargs):
        try:
            return function(*args, **kwargs)
        except HTTPError as e:
            try:
                if e.response.status_code == 400:
                    e_str = get_http_err_content(e)
                    if "SUBSCRIPTION_ALREADY_EXISTS" in e_str:
                        return None
                    if "Already pinned" in e_str:
                        return None
            except AttributeError:
                pass
            raise

    return wrapper


def raise_known_save_errors(function):
    @wraps(function)
    def wrapper(*args, **kwargs):
        try:
            return function(*args, **kwargs)
        except HTTPError as e:
            """
            {
                "error": {
                    "code": 400,
                    "errors": [
                        {
                            "domain": "global",
                            "message": "URL_ALREADY_EXISTS",
                            "reason": "badRequest"
                        }
                    ],
                    "message": "URL_ALREADY_EXISTS"
                }
            }
            {
                "error": {
                    "code": 400,
                    "errors": [
                        {
                            "domain": "global",
                            "message": "Feeds are required",
                            "reason": "badRequest"
                        }
                    ],
                    "message": "Feeds are required"
                }
            }
            """
            try:
                if e.response.status_code == 400:
                    e_str = get_http_err_content(e)
                    if "URL_ALREADY_EXISTS" in e_str:
                        raise UrlAlreadyExistsError(e)
                    if "Feeds are required" in e_str:
                        raise FeedsRequiredError(e)
            except AttributeError:
                pass
            raise

    return wrapper<|MERGE_RESOLUTION|>--- conflicted
+++ resolved
@@ -26,14 +26,11 @@
         self.code = code
 
 
-<<<<<<< HEAD
-=======
 class LumAppsClientConfError(BaseClientError):
     def __init__(self, message=None):
         super().__init__(message)
 
 
->>>>>>> ab370410
 class MissingMetadataError(LumAppsClientError):
     def __init__(self, message):
         super().__init__("MISSING_METADATA", message)
